--- conflicted
+++ resolved
@@ -7,11 +7,7 @@
   autoupdate_commit_msg: ":arrow_up: auto update by pre-commit hooks"
 repos:
   - repo: https://github.com/astral-sh/ruff-pre-commit
-<<<<<<< HEAD
-    rev: v0.14.6
-=======
     rev: v0.14.7
->>>>>>> c766f856
     hooks:
       - id: ruff-check
         args: [--fix, --exit-non-zero-on-fix]
